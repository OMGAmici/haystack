--- conflicted
+++ resolved
@@ -799,11 +799,7 @@
 #### DensePassageRetriever.train
 
 ```python
-<<<<<<< HEAD
-def train(data_dir: str, train_filename: str, dev_filename: str = None, test_filename: str = None, max_samples: int = None, max_processes: int = 128, multiprocessing_strategy: Optional[str] = None, dev_split: float = 0, batch_size: int = 2, embed_title: bool = True, num_hard_negatives: int = 1, num_positives: int = 1, n_epochs: int = 3, evaluate_every: int = 1000, n_gpu: int = 1, learning_rate: float = 1e-5, epsilon: float = 1e-08, weight_decay: float = 0.0, num_warmup_steps: int = 100, grad_acc_steps: int = 1, use_amp: bool = False, optimizer_name: str = "AdamW", optimizer_correct_bias: bool = True, save_dir: str = "../saved_models/dpr", query_encoder_save_dir: str = "query_encoder", passage_encoder_save_dir: str = "passage_encoder", checkpoint_root_dir: Path = Path("model_checkpoints"), checkpoint_every: Optional[int] = None, checkpoints_to_keep: int = 3)
-=======
 def train(data_dir: str, train_filename: str, dev_filename: str = None, test_filename: str = None, max_samples: int = None, max_processes: int = 128, multiprocessing_strategy: Optional[str] = None, dev_split: float = 0, batch_size: int = 2, embed_title: bool = True, num_hard_negatives: int = 1, num_positives: int = 1, n_epochs: int = 3, evaluate_every: int = 1000, n_gpu: int = 1, learning_rate: float = 1e-5, epsilon: float = 1e-08, weight_decay: float = 0.0, num_warmup_steps: int = 100, grad_acc_steps: int = 1, use_amp: str = None, optimizer_name: str = "AdamW", optimizer_correct_bias: bool = True, save_dir: str = "../saved_models/dpr", query_encoder_save_dir: str = "query_encoder", passage_encoder_save_dir: str = "passage_encoder", checkpoint_root_dir: Path = Path("model_checkpoints"), checkpoint_every: Optional[int] = None, checkpoints_to_keep: int = 3, early_stopping: Optional[EarlyStopping] = None)
->>>>>>> 3ea57801
 ```
 
 train a DensePassageRetrieval model
@@ -832,28 +828,24 @@
 - `epsilon`: epsilon parameter of optimizer
 - `weight_decay`: weight decay parameter of optimizer
 - `grad_acc_steps`: number of steps to accumulate gradient over before back-propagation is done
-- `use_amp`: Whether to use automatic mixed precision (AMP) natively implemented in PyTorch to improve
-training speed and reduce GPU memory usage.
-For more information, see (Haystack Optimization)[https://haystack.deepset.ai/guides/optimization]
-and (Automatic Mixed Precision Package - Torch.amp)[https://pytorch.org/docs/stable/amp.html].
+- `use_amp`: Whether to use automatic mixed precision (AMP) or not. The options are:
+"O0" (FP32)
+"O1" (Mixed Precision)
+"O2" (Almost FP16)
+"O3" (Pure FP16).
+For more information, refer to: https://nvidia.github.io/apex/amp.html
 - `optimizer_name`: what optimizer to use (default: AdamW)
 - `num_warmup_steps`: number of warmup steps
 - `optimizer_correct_bias`: Whether to correct bias in optimizer
 - `save_dir`: directory where models are saved
 - `query_encoder_save_dir`: directory inside save_dir where query_encoder model files are saved
 - `passage_encoder_save_dir`: directory inside save_dir where passage_encoder model files are saved
-<<<<<<< HEAD
-- `checkpoint_root_dir`: 
-- `checkpoint_every`: 
-- `checkpoints_to_keep`: Checkpoints can be stored via setting `checkpoint_every` to a custom number of steps.
-=======
 - `checkpoint_root_dir`: The Path of a directory where all train checkpoints are saved. For each individual
 checkpoint, a subdirectory with the name epoch_{epoch_num}_step_{step_num} is created.
 - `checkpoint_every`: Save a train checkpoint after this many steps of training.
 - `checkpoints_to_keep`: The maximum number of train checkpoints to save.
 - `early_stopping`: An initialized EarlyStopping object to control early stopping and saving of the best models.
 Checkpoints can be stored via setting `checkpoint_every` to a custom number of steps.
->>>>>>> 3ea57801
 If any checkpoints are stored, a subsequent run of train() will resume training from the latest available checkpoint.
 
 <a id="dense.DensePassageRetriever.save"></a>
@@ -1092,11 +1084,7 @@
 #### TableTextRetriever.train
 
 ```python
-<<<<<<< HEAD
-def train(data_dir: str, train_filename: str, dev_filename: str = None, test_filename: str = None, max_samples: int = None, max_processes: int = 128, dev_split: float = 0, batch_size: int = 2, embed_meta_fields: List[str] = ["page_title", "section_title", "caption"], num_hard_negatives: int = 1, num_positives: int = 1, n_epochs: int = 3, evaluate_every: int = 1000, n_gpu: int = 1, learning_rate: float = 1e-5, epsilon: float = 1e-08, weight_decay: float = 0.0, num_warmup_steps: int = 100, grad_acc_steps: int = 1, use_amp: bool = False, optimizer_name: str = "AdamW", optimizer_correct_bias: bool = True, save_dir: str = "../saved_models/mm_retrieval", query_encoder_save_dir: str = "query_encoder", passage_encoder_save_dir: str = "passage_encoder", table_encoder_save_dir: str = "table_encoder", checkpoint_root_dir: Path = Path("model_checkpoints"), checkpoint_every: Optional[int] = None, checkpoints_to_keep: int = 3)
-=======
 def train(data_dir: str, train_filename: str, dev_filename: str = None, test_filename: str = None, max_samples: int = None, max_processes: int = 128, dev_split: float = 0, batch_size: int = 2, embed_meta_fields: List[str] = ["page_title", "section_title", "caption"], num_hard_negatives: int = 1, num_positives: int = 1, n_epochs: int = 3, evaluate_every: int = 1000, n_gpu: int = 1, learning_rate: float = 1e-5, epsilon: float = 1e-08, weight_decay: float = 0.0, num_warmup_steps: int = 100, grad_acc_steps: int = 1, use_amp: str = None, optimizer_name: str = "AdamW", optimizer_correct_bias: bool = True, save_dir: str = "../saved_models/mm_retrieval", query_encoder_save_dir: str = "query_encoder", passage_encoder_save_dir: str = "passage_encoder", table_encoder_save_dir: str = "table_encoder", checkpoint_root_dir: Path = Path("model_checkpoints"), checkpoint_every: Optional[int] = None, checkpoints_to_keep: int = 3, early_stopping: Optional[EarlyStopping] = None)
->>>>>>> 3ea57801
 ```
 
 Train a TableTextRetrieval model.
@@ -1126,10 +1114,12 @@
 - `epsilon`: Epsilon parameter of optimizer.
 - `weight_decay`: Weight decay parameter of optimizer.
 - `grad_acc_steps`: Number of steps to accumulate gradient over before back-propagation is done.
-- `use_amp`: Whether to use automatic mixed precision (AMP) natively implemented in PyTorch to improve
-training speed and reduce GPU memory usage.
-For more information, see (Haystack Optimization)[https://haystack.deepset.ai/guides/optimization]
-and (Automatic Mixed Precision Package - Torch.amp)[https://pytorch.org/docs/stable/amp.html].
+- `use_amp`: Whether to use automatic mixed precision (AMP) or not. The options are:
+"O0" (FP32)
+"O1" (Mixed Precision)
+"O2" (Almost FP16)
+"O3" (Pure FP16).
+For more information, refer to: https://nvidia.github.io/apex/amp.html
 - `optimizer_name`: What optimizer to use (default: TransformersAdamW).
 - `num_warmup_steps`: Number of warmup steps.
 - `optimizer_correct_bias`: Whether to correct bias in optimizer.
@@ -1137,18 +1127,11 @@
 - `query_encoder_save_dir`: Directory inside save_dir where query_encoder model files are saved.
 - `passage_encoder_save_dir`: Directory inside save_dir where passage_encoder model files are saved.
 - `table_encoder_save_dir`: Directory inside save_dir where table_encoder model files are saved.
-<<<<<<< HEAD
-- `checkpoint_root_dir`: the directory Path where all training checkpoints are saved. For each individual
-checkpoint, a subdirectory with the name epoch_{epoch_num}_step_{step_num} is created.
-- `checkpoint_every`: Save a training checkpoint after this many steps of training.
-- `checkpoints_to_keep`: The maximum number of training checkpoints to save.
-=======
 - `checkpoint_root_dir`: The Path of a directory where all train checkpoints are saved. For each individual
 checkpoint, a subdirectory with the name epoch_{epoch_num}_step_{step_num} is created.
 - `checkpoint_every`: Save a train checkpoint after this many steps of training.
 - `checkpoints_to_keep`: The maximum number of train checkpoints to save.
 - `early_stopping`: An initialized EarlyStopping object to control early stopping and saving of the best models.
->>>>>>> 3ea57801
 
 <a id="dense.TableTextRetriever.save"></a>
 
