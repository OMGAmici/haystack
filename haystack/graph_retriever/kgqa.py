--- conflicted
+++ resolved
@@ -81,7 +81,6 @@
             prediction = int(prediction)
 
         return answer == prediction
-
 
     def eval(self, filename, question_type, top_k_graph):
         """
@@ -279,21 +278,31 @@
     def predictions_to_text(self, filename):
         df = pd.read_csv(filename)
         for index, row in df.iterrows():
-<<<<<<< HEAD
-            if row['Category'] == "YES":
-                ground_truth_answer = "True"
-            elif row['Category'] == "NO":
-                ground_truth_answer = "False"
-            else:
-                ground_truth_answer = row["Answer"]
-            prediction = self.retrieve(question_text=row['Question Text'], top_k_graph=top_k_graph)
-            predictions.append(prediction)
-            print(f"Pred: {prediction}")
-            print(
-                f"Label: {ground_truth_answer.replace('https://harrypotter.fandom.com/wiki/', 'https://deepset.ai/harry_potter/')}")
-
-        df['prediction'] = predictions
-        df.to_csv("20210304_harry_answers_predictions.csv", index=False)
+            print("\""+self.prediction_to_text(row['Answer']).lower()+"\"")
+
+    def prediction_to_text(self, prediction):
+        if isinstance(prediction, bool) or isinstance(prediction, int):
+            return prediction
+        elif isinstance(prediction, list):
+            return "\n".join([self.entity_to_text(entity.strip()) for entity in prediction])
+        elif not prediction.startswith("https://"):
+            return prediction
+        else:
+            #split list and for each entity get text representation
+            entities = re.split(",|\ \ |\n", prediction)
+            return "\n".join([self.entity_to_text(entity.strip()) for entity in entities])
+
+    def entity_to_text(self, entity):
+        if entity.startswith("https://deepset.ai/harry_potter/"):
+            triples = {Triple(subject=f"<{entity}>", predicate="<https://deepset.ai/harry_potter/name>", object="?uri")}
+            response = self.query_executor.execute(Query(question_type=QuestionType.ListQuestion, triples=triples))
+            if len(response) > 0:
+                entity = response[0]
+            entity = entity.replace("https://deepset.ai/harry_potter/", "").replace("_", " ").replace("-", " ")
+        elif entity.startswith("https://harrypotter.fandom.com/wiki/"):
+            entity = entity.replace("https://harrypotter.fandom.com/wiki/", "").replace("_", " ").replace("-", " ")
+        return entity
+
 
     def eval_on_all_data(self, top_k_graph, filename: str):
         df = pd.read_csv(filename, sep=",")
@@ -385,29 +394,3 @@
             result = "\n".join(result)
 
         return result
-=======
-            print("\""+self.prediction_to_text(row['Answer']).lower()+"\"")
-
-    def prediction_to_text(self, prediction):
-        if isinstance(prediction, bool) or isinstance(prediction, int):
-            return prediction
-        elif isinstance(prediction, list):
-            return "\n".join([self.entity_to_text(entity.strip()) for entity in prediction])
-        elif not prediction.startswith("https://"):
-            return prediction
-        else:
-            #split list and for each entity get text representation
-            entities = re.split(",|\ \ |\n", prediction)
-            return "\n".join([self.entity_to_text(entity.strip()) for entity in entities])
-
-    def entity_to_text(self, entity):
-        if entity.startswith("https://deepset.ai/harry_potter/"):
-            triples = {Triple(subject=f"<{entity}>", predicate="<https://deepset.ai/harry_potter/name>", object="?uri")}
-            response = self.query_executor.execute(Query(question_type=QuestionType.ListQuestion, triples=triples))
-            if len(response) > 0:
-                entity = response[0]
-            entity = entity.replace("https://deepset.ai/harry_potter/", "").replace("_", " ").replace("-", " ")
-        elif entity.startswith("https://harrypotter.fandom.com/wiki/"):
-            entity = entity.replace("https://harrypotter.fandom.com/wiki/", "").replace("_", " ").replace("-", " ")
-        return entity
->>>>>>> 5258ad4d
