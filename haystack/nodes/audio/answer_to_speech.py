--- conflicted
+++ resolved
@@ -4,13 +4,9 @@
 import hashlib
 import logging
 from pathlib import Path
-<<<<<<< HEAD
 
 from tqdm import tqdm
 from pydub import AudioSegment
-=======
-from tqdm.auto import tqdm
->>>>>>> 408d8e6f
 
 from haystack.nodes import BaseComponent
 from haystack.schema import AudioAlignment, Document, SpeechDocument, Answer, SpeechAnswer, Span
@@ -82,7 +78,6 @@
         self.params: Dict[str, Any] = audio_params or {}
         self.progress_bar = progress_bar
 
-<<<<<<< HEAD
         if not os.path.exists(self.audio_answers_dir):
             logger.warning(f"The directory {self.audio_answers_dir} seems not to exist. Creating it.")
             os.makedirs(self.audio_answers_dir)
@@ -142,11 +137,6 @@
         )
         audio_answer.type = "extractive"
         return audio_answer
-=======
-    def run(self, answers: List[Answer]) -> Tuple[Dict[str, List[Answer]], str]:  # type: ignore
-        audio_answers = []
-        for answer in tqdm(answers, disable=not self.progress_bar, desc="Converting answers to audio"):
->>>>>>> 408d8e6f
 
     def _generate_audio_answer(self, answer: Answer):
         """
