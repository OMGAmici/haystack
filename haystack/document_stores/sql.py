from typing import Any, Dict, Union, List, Optional, Generator

import logging
import itertools
import numpy as np
from uuid import uuid4
<<<<<<< HEAD

try:
    from sqlalchemy import and_, func, create_engine, Column, String, DateTime, ForeignKey, Boolean, Text, text, JSON
    from sqlalchemy.ext.declarative import declarative_base
    from sqlalchemy.orm import relationship, sessionmaker
    from sqlalchemy.sql import case, null
except (ImportError, ModuleNotFoundError) as ie:
    raise ImportError(f"Failed to import the 'sql' Haystack module. "
                      f"Run 'pip install farm-haystack[sql]' to fix this error.") from ie
=======
from sqlalchemy import and_, func, create_engine, Column, String, DateTime, ForeignKey, Boolean, Text, text, JSON, ForeignKeyConstraint
from sqlalchemy.ext.declarative import declarative_base
from sqlalchemy.orm import relationship, sessionmaker
from sqlalchemy.sql import case, null
>>>>>>> 0cca2b97

from haystack.schema import Document, Label, Answer
from haystack.document_stores.base import BaseDocumentStore


logger = logging.getLogger(__name__)
Base = declarative_base()  # type: Any


class ORMBase(Base):
    __abstract__ = True

    id = Column(String(100), default=lambda: str(uuid4()), primary_key=True)
    created_at = Column(DateTime, server_default=func.now())
    updated_at = Column(DateTime, server_default=func.now(), server_onupdate=func.now())


class DocumentORM(ORMBase):
    __tablename__ = "document"

    content = Column(JSON, nullable=False)
    content_type = Column(Text, nullable=True)
    # primary key in combination with id to allow the same doc in different indices
    index = Column(String(100), nullable=False, primary_key=True)
    vector_id = Column(String(100), unique=True, nullable=True)
    # speeds up queries for get_documents_by_vector_ids() by having a single query that returns joined metadata
    meta = relationship("MetaDocumentORM", back_populates="documents", lazy="joined")


class MetaDocumentORM(ORMBase):
    __tablename__ = "meta_document"

    name = Column(String(100), index=True)
    value = Column(String(1000), index=True)
    documents = relationship("DocumentORM", back_populates="meta")

    document_id = Column(String(100), nullable=False, index=True)
    document_index = Column(String(100), nullable=False, index=True)
    __table_args__ = (ForeignKeyConstraint([document_id, document_index],
                                           [DocumentORM.id, DocumentORM.index],
                                           ondelete="CASCADE", onupdate="CASCADE"), {})  #type: ignore


class LabelORM(ORMBase):
    __tablename__ = "label"

    index = Column(String(100), nullable=False, primary_key=True)
    query = Column(Text, nullable=False)
    answer = Column(JSON, nullable=True)
    document = Column(JSON, nullable=False)
    no_answer = Column(Boolean, nullable=False)
    origin = Column(String(100), nullable=False)
    is_correct_answer = Column(Boolean, nullable=False)
    is_correct_document = Column(Boolean, nullable=False)
    pipeline_id = Column(String(500), nullable=True)

    meta = relationship("MetaLabelORM", back_populates="labels", lazy="joined")


class MetaLabelORM(ORMBase):
    __tablename__ = "meta_label"

    name = Column(String(100), index=True)
    value = Column(String(1000), index=True)
    labels = relationship("LabelORM", back_populates="meta")

    label_id = Column(String(100), nullable=False, index=True)
    label_index = Column(String(100), nullable=False, index=True)
    __table_args__ = (ForeignKeyConstraint([label_id, label_index],
                                           [LabelORM.id, LabelORM.index],
                                           ondelete="CASCADE", onupdate="CASCADE"), {})  #type: ignore



class SQLDocumentStore(BaseDocumentStore):
    def __init__(
        self,
        url: str = "sqlite://",
        index: str = "document",
        label_index: str = "label",
        duplicate_documents: str = "overwrite",
        check_same_thread: bool = False,
        isolation_level: str = None
    ):
        """
        An SQL backed DocumentStore. Currently supports SQLite, PostgreSQL and MySQL backends.

        :param url: URL for SQL database as expected by SQLAlchemy. More info here: https://docs.sqlalchemy.org/en/13/core/engines.html#database-urls
        :param index: The documents are scoped to an index attribute that can be used when writing, querying, or deleting documents. 
                      This parameter sets the default value for document index.
        :param label_index: The default value of index attribute for the labels.
        :param duplicate_documents: Handle duplicates document based on parameter options.
                                    Parameter options : ( 'skip','overwrite','fail')
                                    skip: Ignore the duplicates documents
                                    overwrite: Update any existing documents with the same ID when adding documents.
                                    fail: an error is raised if the document ID of the document being added already
                                    exists.
        :param check_same_thread: Set to False to mitigate multithreading issues in older SQLite versions (see https://docs.sqlalchemy.org/en/14/dialects/sqlite.html?highlight=check_same_thread#threading-pooling-behavior) 
        :param isolation_level: see SQLAlchemy's `isolation_level` parameter for `create_engine()` (https://docs.sqlalchemy.org/en/14/core/engines.html#sqlalchemy.create_engine.params.isolation_level)
        """

        # save init parameters to enable export of component config as YAML
        self.set_config(
                url=url, index=index, label_index=label_index, duplicate_documents=duplicate_documents, check_same_thread=check_same_thread
        )
        create_engine_params = {}
        if isolation_level:
            create_engine_params["isolation_level"] = isolation_level
        if "sqlite" in url:
            engine = create_engine(url, connect_args={'check_same_thread': check_same_thread}, **create_engine_params)
        else:
            engine = create_engine(url, **create_engine_params)
        Base.metadata.create_all(engine)
        Session = sessionmaker(bind=engine)
        self.session = Session()
        self.index: str = index
        self.label_index = label_index
        self.duplicate_documents = duplicate_documents
        if getattr(self, "similarity", None) is None:
            self.similarity = None
        self.use_windowed_query = True
        if "sqlite" in url:
            import sqlite3
            if sqlite3.sqlite_version < "3.25":
                self.use_windowed_query = False

    def get_document_by_id(self, id: str, index: Optional[str] = None, headers: Optional[Dict[str, str]] = None) -> Optional[Document]:
        """Fetch a document by specifying its text id string"""
        if headers:
            raise NotImplementedError("SQLDocumentStore does not support headers.")
        
        documents = self.get_documents_by_id([id], index)
        document = documents[0] if documents else None
        return document

    def get_documents_by_id(self, ids: List[str], index: Optional[str] = None, batch_size: int = 10_000, headers: Optional[Dict[str, str]] = None) -> List[Document]:
        """Fetch documents by specifying a list of text id strings"""
        if headers:
            raise NotImplementedError("SQLDocumentStore does not support headers.")
        
        index = index or self.index

        documents = []
        for i in range(0, len(ids), batch_size):
            query = self.session.query(DocumentORM).filter(
                DocumentORM.id.in_(ids[i: i + batch_size]),
                DocumentORM.index == index
            )
            for row in query.all():
                documents.append(self._convert_sql_row_to_document(row))

        return documents

    def get_documents_by_vector_ids(self, vector_ids: List[str], index: Optional[str] = None, batch_size: int = 10_000):
        """Fetch documents by specifying a list of text vector id strings"""
        index = index or self.index

        documents = []
        for i in range(0, len(vector_ids), batch_size):
            query = self.session.query(DocumentORM).filter(
                DocumentORM.vector_id.in_(vector_ids[i: i + batch_size]),
                DocumentORM.index == index
            )
            for row in query.all():
                documents.append(self._convert_sql_row_to_document(row))

        sorted_documents = sorted(documents, key=lambda doc: vector_ids.index(doc.meta["vector_id"]))
        return sorted_documents

    def get_all_documents(
        self,
        index: Optional[str] = None,
        filters: Optional[Dict[str, List[str]]] = None,
        return_embedding: Optional[bool] = None,
        batch_size: int = 10_000,
        headers: Optional[Dict[str, str]] = None
    ) -> List[Document]:
        if headers:
            raise NotImplementedError("SQLDocumentStore does not support headers.")
        
        documents = list(self.get_all_documents_generator(index=index, filters=filters, return_embedding=return_embedding, batch_size=batch_size))
        return documents

    def get_all_documents_generator(
        self,
        index: Optional[str] = None,
        filters: Optional[Dict[str, List[str]]] = None,
        return_embedding: Optional[bool] = None,
        batch_size: int = 10_000,
        headers: Optional[Dict[str, str]] = None
    ) -> Generator[Document, None, None]:
        """
        Get documents from the document store. Under-the-hood, documents are fetched in batches from the
        document store and yielded as individual documents. This method can be used to iteratively process
        a large number of documents without having to load all documents in memory.

        :param index: Name of the index to get the documents from. If None, the
                      DocumentStore's default index (self.index) will be used.
        :param filters: Optional filters to narrow down the documents to return.
                        Example: {"name": ["some", "more"], "category": ["only_one"]}
        :param return_embedding: Whether to return the document embeddings.
        :param batch_size: When working with large number of documents, batching can help reduce memory footprint.
        """
        if headers:
            raise NotImplementedError("SQLDocumentStore does not support headers.")
        
        if return_embedding is True:
            raise Exception("return_embeddings is not supported by SQLDocumentStore.")
        result = self._query(
            index=index,
            filters=filters,
            batch_size=batch_size,
        )
        yield from result
    
    def _create_document_field_map(self)->Dict:
        """
        There is no field mapping required
        """
        return {}

    def _query(
        self,
        index: Optional[str] = None,
        filters: Optional[Dict[str, List[str]]] = None,
        vector_ids: Optional[List[str]] = None,
        only_documents_without_embedding: bool = False,
        batch_size: int = 10_000
    ):
        """
        :param index: Name of the index to get the documents from. If None, the
                      DocumentStore's default index (self.index) will be used.
        :param filters: Optional filters to narrow down the documents to return.
                        Example: {"name": ["some", "more"], "category": ["only_one"]}
        :param vector_ids: List of vector_id strings to filter the documents by.
        :param only_documents_without_embedding: return only documents without an embedding.
        :param batch_size: When working with large number of documents, batching can help reduce memory footprint.
        """
        index = index or self.index
        # Generally ORM objects kept in memory cause performance issue
        # Hence using directly column name improve memory and performance.
        # Refer https://stackoverflow.com/questions/23185319/why-is-loading-sqlalchemy-objects-via-the-orm-5-8x-slower-than-rows-via-a-raw-my
        documents_query = self.session.query(
            DocumentORM.id,
            DocumentORM.content,
            DocumentORM.content_type,
            DocumentORM.vector_id
        ).filter_by(index=index)

        if filters:
            for key, values in filters.items():
                documents_query = documents_query. \
                    join(MetaDocumentORM, aliased=True). \
                    filter(
                        MetaDocumentORM.name == key,
                        MetaDocumentORM.value.in_(values),
                    )

        if only_documents_without_embedding:
            documents_query = documents_query.filter(DocumentORM.vector_id.is_(None))
        if vector_ids:
            documents_query = documents_query.filter(DocumentORM.vector_id.in_(vector_ids))

        documents_map = {}

        if self.use_windowed_query:
            documents_query = self._windowed_query(documents_query, DocumentORM.id, batch_size)

        for i, row in enumerate(documents_query, start=1):
            documents_map[row.id] = Document.from_dict({
                "id": row.id,
                "content": row.content,
                "content_type": row.content_type,
                "meta": {} if row.vector_id is None else {"vector_id": row.vector_id}
            })
            if i % batch_size == 0:
                documents_map = self._get_documents_meta(documents_map)
                yield from documents_map.values()
                documents_map = {}
        if documents_map:
            documents_map = self._get_documents_meta(documents_map)
            yield from documents_map.values()

    def _get_documents_meta(self, documents_map):
        doc_ids = documents_map.keys()
        meta_query = self.session.query(
         MetaDocumentORM.document_id,
         MetaDocumentORM.name,
         MetaDocumentORM.value
        ).filter(MetaDocumentORM.document_id.in_(doc_ids))

        for row in meta_query.all():
            documents_map[row.document_id].meta[row.name] = row.value
        return documents_map

    def get_all_labels(self, index=None, filters: Optional[dict] = None, headers: Optional[Dict[str, str]] = None):
        """
        Return all labels in the document store
        """
        if headers:
            raise NotImplementedError("SQLDocumentStore does not support headers.")
        
        index = index or self.label_index
        # TODO: Use batch_size
        label_rows = self.session.query(LabelORM).filter_by(index=index).all()
        labels = [self._convert_sql_row_to_label(row) for row in label_rows]

        return labels

    def write_documents(self, documents: Union[List[dict], List[Document]], index: Optional[str] = None,
                        batch_size: int = 10_000, duplicate_documents: Optional[str] = None, 
                        headers: Optional[Dict[str, str]] = None) -> None:
        """
        Indexes documents for later queries.

        :param documents: a list of Python dictionaries or a list of Haystack Document objects.
                          For documents as dictionaries, the format is {"text": "<the-actual-text>"}.
                          Optionally: Include meta data via {"text": "<the-actual-text>",
                          "meta":{"name": "<some-document-name>, "author": "somebody", ...}}
                          It can be used for filtering and is accessible in the responses of the Finder.
        :param index: add an optional index attribute to documents. It can be later used for filtering. For instance,
                      documents for evaluation can be indexed in a separate index than the documents for search.
        :param batch_size: When working with large number of documents, batching can help reduce memory footprint.
        :param duplicate_documents: Handle duplicates document based on parameter options.
                                    Parameter options : ( 'skip','overwrite','fail')
                                    skip: Ignore the duplicates documents
                                    overwrite: Update any existing documents with the same ID when adding documents.
                                    fail: an error is raised if the document ID of the document being added already
                                    exists.

        :return: None
        """
        if headers:
            raise NotImplementedError("SQLDocumentStore does not support headers.")
        
        index = index or self.index
        duplicate_documents = duplicate_documents or self.duplicate_documents
        if len(documents) == 0:
            return
        # Make sure we comply to Document class format
        if isinstance(documents[0], dict):
            document_objects = [Document.from_dict(d) if isinstance(d, dict) else d for d in documents]
        else:
            document_objects = documents

        document_objects = self._handle_duplicate_documents(documents=document_objects,
                                                            index=index,
                                                            duplicate_documents=duplicate_documents)
        for i in range(0, len(document_objects), batch_size):
            for doc in document_objects[i: i + batch_size]:
                meta_fields = doc.meta or {}
                vector_id = meta_fields.pop("vector_id", None)
                meta_orms = [MetaDocumentORM(name=key, value=value) for key, value in meta_fields.items()]
                doc_orm = DocumentORM(id=doc.id, content=doc.to_dict()["content"], content_type=doc.content_type,
                                      vector_id=vector_id, meta=meta_orms, index=index)
                if duplicate_documents == "overwrite":
                    # First old meta data cleaning is required
                    self.session.query(MetaDocumentORM).filter_by(document_id=doc.id).delete()
                    self.session.merge(doc_orm)
                else:
                    self.session.add(doc_orm)
            try:
                self.session.commit()
            except Exception as ex:
                logger.error(f"Transaction rollback: {ex.__cause__}")
                # Rollback is important here otherwise self.session will be in inconsistent state and next call will fail
                self.session.rollback()
                raise ex

    def write_labels(self, labels, index=None, headers: Optional[Dict[str, str]] = None):
        """Write annotation labels into document store."""
        if headers:
            raise NotImplementedError("SQLDocumentStore does not support headers.")
        
        labels = [Label.from_dict(l) if isinstance(l, dict) else l for l in labels]
        index = index or self.label_index

        duplicate_ids: list = [label.id for label in self._get_duplicate_labels(labels, index=index)]
        if len(duplicate_ids) > 0:
            logger.warning(f"Duplicate Label IDs: Inserting a Label whose id already exists in this document store."
                           f" This will overwrite the old Label. Please make sure Label.id is a unique identifier of"
                           f" the answer annotation and not the question."
                           f"   Problematic ids: {','.join(duplicate_ids)}")
        # TODO: Use batch_size

        for label in labels:
            # TODO As of now, we write documents as part of the Label table as this is consistent with the other
            #  document stores (e.g. elasticsearch) where "indices" are completely independent.
            # We should eventually switch to an approach here that writes related documents to the document table if not already existing.
            # See Issue XXX

            # self.write_documents(documents=[label.document], index=index, duplicate_documents="skip")

            # TODO: Handle label meta data
            label_orm = LabelORM(
                id=label.id,
                no_answer=label.no_answer,
                # document_id=label.document.id,
                document=label.document.to_json(),
                origin=label.origin,
                query=label.query,
                is_correct_answer=label.is_correct_answer,
                is_correct_document=label.is_correct_document,
                answer=label.answer.to_json(),
                pipeline_id=label.pipeline_id,
                index=index,
            )
            if label.id in duplicate_ids:
                self.session.merge(label_orm)
            else:
                self.session.add(label_orm)

            #TODO: investigate why test_multilabel() failed when not committing within the loop
            # Seems that in some cases only the last label get than "committed"
            self.session.commit()

    def update_vector_ids(self, vector_id_map: Dict[str, str], index: Optional[str] = None, batch_size: int = 10_000):
        """
        Update vector_ids for given document_ids.

        :param vector_id_map: dict containing mapping of document_id -> vector_id.
        :param index: filter documents by the optional index attribute for documents in database.
        :param batch_size: When working with large number of documents, batching can help reduce memory footprint.
        """
        index = index or self.index
        for chunk_map in self.chunked_dict(vector_id_map, size=batch_size):
            self.session.query(DocumentORM).filter(
                DocumentORM.id.in_(chunk_map),
                DocumentORM.index == index
            ).update({
                DocumentORM.vector_id: case(
                    chunk_map,
                    value=DocumentORM.id,
                )
            }, synchronize_session=False)
            try:
                self.session.commit()
            except Exception as ex:
                logger.error(f"Transaction rollback: {ex.__cause__}")
                self.session.rollback()
                raise ex

    def reset_vector_ids(self, index: Optional[str] = None):
        """
        Set vector IDs for all documents as None
        """
        index = index or self.index
        self.session.query(DocumentORM).filter_by(index=index).update({DocumentORM.vector_id: null()})
        self.session.commit()

    def update_document_meta(self, id: str, meta: Dict[str, str], index: str = None):
        """
        Update the metadata dictionary of a document by specifying its string id
        """
        if not index:
            index = self.index
        self.session.query(MetaDocumentORM).filter_by(document_id=id, document_index=index).delete()
        meta_orms = [MetaDocumentORM(name=key, value=value, document_id=id, document_index=index) for key, value in meta.items()]
        for m in meta_orms:
            self.session.add(m)
        self.session.commit()

    def get_document_count(self, filters: Optional[Dict[str, List[str]]] = None, index: Optional[str] = None, 
            only_documents_without_embedding: bool = False, 
            headers: Optional[Dict[str, str]] = None) -> int:
        """
        Return the number of documents in the document store.
        """
        if headers:
            raise NotImplementedError("SQLDocumentStore does not support headers.")
        
        index = index or self.index
        query = self.session.query(DocumentORM).filter_by(index=index)

        if filters:
            for key, values in filters.items():
                query = query. \
                    join(MetaDocumentORM, aliased=True). \
                    filter(
                        MetaDocumentORM.name == key,
                        MetaDocumentORM.value.in_(values),
                    )

        if only_documents_without_embedding:
            query = query.filter(DocumentORM.vector_id.is_(None))

        count = query.count()
        return count

    def get_label_count(self, index: Optional[str] = None, headers: Optional[Dict[str, str]] = None) -> int:
        """
        Return the number of labels in the document store
        """
        if headers:
            raise NotImplementedError("SQLDocumentStore does not support headers.")
        
        index = index or self.label_index
        return self.session.query(LabelORM).filter_by(index=index).count()

    def _convert_sql_row_to_document(self, row) -> Document:
        doc_dict = {
            "id": row.id,
            "content": row.content,
            "content_type": row.content_type,
            "meta": {meta.name: meta.value for meta in row.meta}
        }
        document = Document.from_dict(doc_dict)

        if row.vector_id:
            document.meta["vector_id"] = row.vector_id
        return document

    def _convert_sql_row_to_label(self, row) -> Label:
        # doc = self._convert_sql_row_to_document(row.document)

        label = Label(
            query=row.query,
            answer=Answer.from_json(row.answer), #type: ignore
            document=Document.from_json(row.document),
            is_correct_answer=row.is_correct_answer,
            is_correct_document=row.is_correct_document,
            origin=row.origin,
            id=row.id,
            no_answer=row.no_answer,
            pipeline_id=row.pipeline_id,
            created_at=row.created_at,
            updated_at=row.updated_at,
            meta=row.meta
        )
        return label
        
    def query_by_embedding(self,
                           query_emb: np.ndarray,
                           filters: Optional[dict] = None,
                           top_k: int = 10,
                           index: Optional[str] = None,
                           return_embedding: Optional[bool] = None,
                           headers: Optional[Dict[str, str]] = None) -> List[Document]:

        raise NotImplementedError("SQLDocumentStore is currently not supporting embedding queries. "
                                  "Change the query type (e.g. by choosing a different retriever) "
                                  "or change the DocumentStore (e.g. to ElasticsearchDocumentStore)")

    def delete_all_documents(self, index: Optional[str] = None, filters: Optional[Dict[str, List[str]]] = None, headers: Optional[Dict[str, str]] = None):
        """
        Delete documents in an index. All documents are deleted if no filters are passed.

        :param index: Index name to delete the document from.
        :param filters: Optional filters to narrow down the documents to be deleted.
        :return: None
        """
        if headers:
            raise NotImplementedError("SQLDocumentStore does not support headers.")
        
        logger.warning(
                """DEPRECATION WARNINGS: 
                1. delete_all_documents() method is deprecated, please use delete_documents method
                For more details, please refer to the issue: https://github.com/deepset-ai/haystack/issues/1045
                """
        )
        self.delete_documents(index, None, filters)

    def delete_documents(self, index: Optional[str] = None, ids: Optional[List[str]] = None, filters: Optional[Dict[str, List[str]]] = None, headers: Optional[Dict[str, str]] = None):
        """
        Delete documents in an index. All documents are deleted if no filters are passed.

        :param index: Index name to delete the document from. If None, the
                      DocumentStore's default index (self.index) will be used.
        :param ids: Optional list of IDs to narrow down the documents to be deleted.
        :param filters: Optional filters to narrow down the documents to be deleted.
            Example filters: {"name": ["some", "more"], "category": ["only_one"]}.
            If filters are provided along with a list of IDs, this method deletes the
            intersection of the two query results (documents that match the filters and
            have their ID in the list).
        :return: None
        """
        index = index or self.index
        if not filters and not ids:
            self.session.query(DocumentORM).filter_by(index=index).delete(synchronize_session=False)
        else:
            document_ids_to_delete = self.session.query(DocumentORM.id).filter(DocumentORM.index==index)
            if filters:
                for key, values in filters.items():
                    document_ids_to_delete = document_ids_to_delete. \
                        join(MetaDocumentORM, aliased=True). \
                        filter(
                            MetaDocumentORM.name == key,
                            MetaDocumentORM.value.in_(values),
                        )
            if ids:
                document_ids_to_delete = document_ids_to_delete.filter(DocumentORM.id.in_(ids))

            self.session.query(DocumentORM).filter(DocumentORM.id.in_(document_ids_to_delete)).delete(
                    synchronize_session=False)

        self.session.commit()

    def delete_labels(self, index: Optional[str] = None, ids: Optional[List[str]] = None, filters: Optional[Dict[str, List[str]]] = None, headers: Optional[Dict[str, str]] = None):
        """
        Delete labels from the document store. All labels are deleted if no filters are passed.

        :param index: Index name to delete the labels from. If None, the
                      DocumentStore's default label index (self.label_index) will be used.
        :param ids: Optional list of IDs to narrow down the labels to be deleted.
        :param filters: Optional filters to narrow down the labels to be deleted.
                        Example filters: {"id": ["9a196e41-f7b5-45b4-bd19-5feb7501c159", "9a196e41-f7b5-45b4-bd19-5feb7501c159"]} or {"query": ["question2"]}
        :return: None
        """
        if headers:
            raise NotImplementedError("SQLDocumentStore does not support headers.")
        
        index = index or self.label_index
        if not filters and not ids:
            self.session.query(LabelORM).filter_by(index=index).delete(synchronize_session=False)
        else:
            label_ids_to_delete = self.session.query(LabelORM.id).filter_by(index=index)
            if filters:
                for key, values in filters.items():
                    label_attribute = getattr(LabelORM, key)
                    label_ids_to_delete = label_ids_to_delete.filter(
                        label_attribute.in_(values)
                    )

            if ids:
                label_ids_to_delete = label_ids_to_delete.filter(LabelORM.id.in_(ids))

            self.session.query(LabelORM).filter(LabelORM.id.in_(label_ids_to_delete)).delete(
                synchronize_session=False)

        self.session.commit()

    def _get_or_create(self, session, model, **kwargs):
        instance = session.query(model).filter_by(**kwargs).first()
        if instance:
            return instance
        else:
            instance = model(**kwargs)
            session.add(instance)
            session.commit()
            return instance

    def chunked_dict(self, dictionary, size):
        it = iter(dictionary)
        for i in range(0, len(dictionary), size):
            yield {k: dictionary[k] for k in itertools.islice(it, size)}

    def _column_windows(self, session, column, windowsize):
        """Return a series of WHERE clauses against
        a given column that break it into windows.

        Result is an iterable of tuples, consisting of
        ((start, end), whereclause), where (start, end) are the ids.

        The code is taken from: https://github.com/sqlalchemy/sqlalchemy/wiki/RangeQuery-and-WindowedRangeQuery
        """

        def int_for_range(start_id, end_id):
            if end_id:
                return and_(
                    column >= start_id,
                    column < end_id
                )
            else:
                return column >= start_id

        q = session.query(
            column,
            func.row_number(). \
                over(order_by=column). \
                label('rownum')
        ). \
            from_self(column)
        if windowsize > 1:
            q = q.filter(text("rownum %% %d=1" % windowsize))

        intervals = [id for id, in q]

        while intervals:
            start = intervals.pop(0)
            if intervals:
                end = intervals[0]
            else:
                end = None
            yield int_for_range(start, end)

    def _windowed_query(self, q, column, windowsize):
        """"Break a Query into windows on a given column."""

        for whereclause in self._column_windows(
                q.session,
                column, windowsize):
            for row in q.filter(whereclause).order_by(column):
                yield row<|MERGE_RESOLUTION|>--- conflicted
+++ resolved
@@ -4,22 +4,15 @@
 import itertools
 import numpy as np
 from uuid import uuid4
-<<<<<<< HEAD
 
 try:
-    from sqlalchemy import and_, func, create_engine, Column, String, DateTime, ForeignKey, Boolean, Text, text, JSON
+    from sqlalchemy import and_, func, create_engine, Column, String, DateTime, ForeignKey, Boolean, Text, text, JSON, ForeignKeyConstraint
     from sqlalchemy.ext.declarative import declarative_base
     from sqlalchemy.orm import relationship, sessionmaker
     from sqlalchemy.sql import case, null
 except (ImportError, ModuleNotFoundError) as ie:
     raise ImportError(f"Failed to import the 'sql' Haystack module. "
                       f"Run 'pip install farm-haystack[sql]' to fix this error.") from ie
-=======
-from sqlalchemy import and_, func, create_engine, Column, String, DateTime, ForeignKey, Boolean, Text, text, JSON, ForeignKeyConstraint
-from sqlalchemy.ext.declarative import declarative_base
-from sqlalchemy.orm import relationship, sessionmaker
-from sqlalchemy.sql import case, null
->>>>>>> 0cca2b97
 
 from haystack.schema import Document, Label, Answer
 from haystack.document_stores.base import BaseDocumentStore
